package kube

import (
	"encoding/base64"
	"fmt"
	"net/http"
	"net/url"
	"regexp"
	"sort"
	"strconv"
	"strings"

	"github.com/SUSE/fissile/builder"
	"github.com/SUSE/fissile/helm"
	"github.com/SUSE/fissile/model"
	"github.com/SUSE/fissile/util"
)

// defaultInitialDelaySeconds is the default initial delay for liveness probes
const defaultInitialDelaySeconds = 600

// NewPodTemplate creates a new pod template spec for a given role, as well as
// any objects it depends on
func NewPodTemplate(role *model.Role, settings ExportSettings, grapher util.ModelGrapher) (helm.Node, error) {
	if role.Run == nil {
		return nil, fmt.Errorf("Role %s has no run information", role.Name)
	}

<<<<<<< HEAD
	containers := helm.NewList()
	for _, candidate := range append([]*model.Role{role}, role.GetColocatedRoles()...) {
		containerMapping, err := getContainerMapping(candidate, settings, grapher)
		if err != nil {
			return nil, err
=======
	roleName := strings.Replace(strings.ToLower(role.Name), "_", "-", -1)
	roleVarName := makeVarName(roleName)

	vars, err := getEnvVars(role, settings)
	if err != nil {
		return nil, err
	}

	var resources helm.Node
	var requests *helm.Mapping
	var limits *helm.Mapping

	if settings.UseMemoryLimits || settings.UseCPULimits {
		requests = helm.NewMapping()
		limits = helm.NewMapping()
		resources = helm.NewMapping("requests", requests, "limits", limits)
	}

	if settings.UseMemoryLimits {
		if settings.CreateHelmChart {
			requests.Add("memory",
				helm.NewNode(fmt.Sprintf("{{ int .Values.sizing.%s.memory.request }}Mi", roleVarName),
					helm.Block(fmt.Sprintf("if and .Values.config.memory.requests .Values.sizing.%s.memory.request", roleVarName))))
			limits.Add("memory",
				helm.NewNode(fmt.Sprintf("{{ int .Values.sizing.%s.memory.limit }}Mi", roleVarName),
					helm.Block(fmt.Sprintf("if and .Values.config.memory.limits .Values.sizing.%s.memory.limit", roleVarName))))
		} else {
			if role.Run.Memory != nil {
				if role.Run.Memory.Request != nil {
					requests.Add("memory", fmt.Sprintf("%dMi", *role.Run.Memory.Request))
				}
				if role.Run.Memory.Limit != nil {
					limits.Add("memory", fmt.Sprintf("%dMi", *role.Run.Memory.Limit))
				}
			}
		}
	}
	if settings.UseCPULimits {
		if settings.CreateHelmChart {
			requests.Add("cpu",
				helm.NewNode(fmt.Sprintf("{{ int .Values.sizing.%s.cpu.request }}m", roleVarName),
					helm.Block(fmt.Sprintf("if and .Values.config.cpu.requests .Values.sizing.%s.cpu.request", roleVarName))))
			limits.Add("cpu",
				helm.NewNode(fmt.Sprintf("{{ int .Values.sizing.%s.cpu.limit }}m", roleVarName),
					helm.Block(fmt.Sprintf("if and .Values.config.cpu.limits .Values.sizing.%s.cpu.limit", roleVarName))))
		} else {
			if role.Run.CPU != nil {
				if role.Run.CPU.Request != nil {
					requests.Add("cpu", fmt.Sprintf("%dm", int(*role.Run.CPU.Request*1000+0.5)))
				}
				if role.Run.CPU.Limit != nil {
					limits.Add("cpu", fmt.Sprintf("%dm", int(*role.Run.CPU.Limit*1000+0.5)))
				}
			}
>>>>>>> 536b9307
		}

		containers.Add(containerMapping)
	}

	imagePullSecrets := helm.NewMapping("name", "registry-credentials")

	spec := helm.NewMapping()
	spec.Add("containers", containers)
	spec.Add("imagePullSecrets", helm.NewList(imagePullSecrets))
	spec.Add("dnsPolicy", "ClusterFirst")
	spec.Add("volumes", getNonClaimVolumes(role, settings.CreateHelmChart))
	spec.Add("restartPolicy", "Always")
	if role.Run.ServiceAccount != "" {
		// This role requires a custom service account
		block := helm.Block("")
		if settings.CreateHelmChart {
			block = helm.Block(authModeRBAC)
		}
		spec.Add("serviceAccountName", role.Run.ServiceAccount, block)
	}
	// BOSH can potentially have an infinite termination grace period; we don't
	// really trust that, so we'll just go with ten minutes and hope it's enough
	spec.Add("terminationGracePeriodSeconds", 600)
	spec.Sort()

	podTemplate := helm.NewMapping()
	meta := newObjectMeta(role.Name)
	if settings.CreateHelmChart {
		meta.Add("annotations", helm.NewMapping("checksum/config", `{{ include (print $.Template.BasePath "/secrets.yaml") . | sha256sum }}`))
	}
	podTemplate.Add("metadata", meta)
	podTemplate.Add("spec", spec)

	return podTemplate, nil
}

// NewPod creates a new Pod for the given role, as well as any objects it depends on
func NewPod(role *model.Role, settings ExportSettings, grapher util.ModelGrapher) (helm.Node, error) {
	podTemplate, err := NewPodTemplate(role, settings, grapher)
	if err != nil {
		return nil, err
	}

	// Pod must have a restart policy that isn't "always"
	switch role.Run.FlightStage {
	case model.FlightStageManual:
		podTemplate.Get("spec", "restartPolicy").SetValue("Never")
	case model.FlightStageFlight, model.FlightStagePreFlight, model.FlightStagePostFlight:
		podTemplate.Get("spec", "restartPolicy").SetValue("OnFailure")
	default:
		return nil, fmt.Errorf("Role %s has unexpected flight stage %s", role.Name, role.Run.FlightStage)
	}

	pod := newKubeConfig("v1", "Pod", role.Name, helm.Comment(role.GetLongDescription()))
	pod.Add("spec", podTemplate.Get("spec"))

	return pod.Sort(), nil
}

// getContainerImageName returns the name of the docker image to use for a role
func getContainerImageName(role *model.Role, settings ExportSettings, grapher util.ModelGrapher) (string, error) {
	devVersion, err := role.GetRoleDevVersion(settings.Opinions, settings.TagExtra, settings.FissileVersion, grapher)
	if err != nil {
		return "", err
	}

	var imageName string
	if settings.CreateHelmChart {
		registry := "{{ .Values.kube.registry.hostname }}"
		org := "{{ .Values.kube.organization }}"
		imageName = builder.GetRoleDevImageName(registry, org, settings.Repository, role, devVersion)
	} else {
		imageName = builder.GetRoleDevImageName(settings.Registry, settings.Organization, settings.Repository, role, devVersion)
	}

	return imageName, nil
}

// getContainerPorts returns a list of ports for a role
func getContainerPorts(role *model.Role, settings ExportSettings) (helm.Node, error) {
	var ports []helm.Node
	for _, port := range role.Run.ExposedPorts {
		if settings.CreateHelmChart && port.CountIsConfigurable {
			sizing := fmt.Sprintf(".Values.sizing.%s.ports.%s", makeVarName(role.Name), makeVarName(port.Name))

			fail := fmt.Sprintf(`{{ fail "%s.count must not exceed %d" }}`, sizing, port.Max)
			block := fmt.Sprintf("if gt (int %s.count) %d", sizing, port.Max)
			ports = append(ports, helm.NewNode(fail, helm.Block(block)))

			fail = fmt.Sprintf(`{{ fail "%s.count must be at least 1" }}`, sizing)
			block = fmt.Sprintf("if lt (int %s.count) 1", sizing)
			ports = append(ports, helm.NewNode(fail, helm.Block(block)))

			block = fmt.Sprintf("range $port := until (int %s.count)", sizing)
			newPort := helm.NewMapping()
			newPort.Set(helm.Block(block))
			newPort.Add("containerPort", fmt.Sprintf("{{ add %d $port }}", port.InternalPort))
			if port.Max > 1 {
				newPort.Add("name", fmt.Sprintf("%s-{{ $port }}", port.Name))
			} else {
				newPort.Add("name", port.Name)
			}
			newPort.Add("protocol", port.Protocol)
			ports = append(ports, newPort)
		} else {
			for portNumber := port.InternalPort; portNumber < port.InternalPort+port.Count; portNumber++ {
				newPort := helm.NewMapping()
				newPort.Add("containerPort", portNumber)
				if port.Max > 1 {
					newPort.Add("name", fmt.Sprintf("%s-%d", port.Name, portNumber))
				} else {
					newPort.Add("name", port.Name)
				}
				newPort.Add("protocol", port.Protocol)
				ports = append(ports, newPort)
			}
		}
	}
	if len(ports) == 0 {
		return nil, nil
	}
	return helm.NewNode(ports), nil
}

// getVolumeMounts gets the list of volume mounts for a role
func getVolumeMounts(role *model.Role, createHelmChart bool) helm.Node {
	var mounts []helm.Node
	for _, volume := range role.Run.Volumes {
		var mount helm.Node
		switch volume.Type {
		case model.VolumeTypeEmptyDir:
			mount = helm.NewMapping("mountPath", volume.Path, "name", volume.Tag)
		default:
			mount = helm.NewMapping("mountPath", volume.Path, "name", volume.Tag, "readOnly", false)
		}

		if volume.Type == model.VolumeTypeHost && createHelmChart {
			mount.Set(helm.Block("if .Values.kube.hostpath_available"))
		}
		mounts = append(mounts, mount)
	}
	if len(mounts) == 0 {
		return nil
	}
	return helm.NewNode(mounts)
}

const userSecretsName = "secrets"
const generatedSecretsName = "secrets-{{ .Chart.Version }}-{{ .Values.kube.secrets_generation_counter }}"

func makeSecretVar(name string, generated bool, modifiers ...helm.NodeModifier) helm.Node {
	secretKeyRef := helm.NewMapping("key", util.ConvertNameToKey(name))
	if generated {
		secretKeyRef.Add("name", generatedSecretsName)
	} else {
		secretKeyRef.Add("name", userSecretsName)
	}

	envVar := helm.NewMapping("name", name, "valueFrom", helm.NewMapping("secretKeyRef", secretKeyRef))
	envVar.Set(modifiers...)
	return envVar
}

// getNonClaimVolumes returns the list of pod volumes that are _not_ bound with volume claims
func getNonClaimVolumes(role *model.Role, createHelmChart bool) helm.Node {
	var mounts []helm.Node
	for _, volume := range role.Run.Volumes {
		switch volume.Type {
		case model.VolumeTypeHost:
			hostPathInfo := helm.NewMapping("path", volume.Path)
			if createHelmChart {
				hostPathInfo.Add("type", "Directory", helm.Block(fmt.Sprintf("if (%s)", minKubeVersion(1, 8))))
			}
			volumeEntry := helm.NewMapping("name", volume.Tag, "hostPath", hostPathInfo)
			if createHelmChart {
				volumeEntry.Set(helm.Block("if .Values.kube.hostpath_available"))
			}
			mounts = append(mounts, volumeEntry)

		case model.VolumeTypeEmptyDir:
			var emptyMap = map[interface{}]interface{}{}
			volumeEntry := helm.NewMapping("name", volume.Tag, "emptyDir", emptyMap)
			mounts = append(mounts, volumeEntry)
		}
	}
	if len(mounts) == 0 {
		return nil
	}
	return helm.NewNode(mounts)
}

func getEnvVars(role *model.Role, settings ExportSettings) (helm.Node, error) {
	configs, err := role.GetVariablesForRole()
	if err != nil {
		return nil, err
	}

	return getEnvVarsFromConfigs(configs, settings)
}

func getEnvVarsFromConfigs(configs model.ConfigurationVariableSlice, settings ExportSettings) (helm.Node, error) {
	sizingCountRegexp := regexp.MustCompile("^KUBE_SIZING_([A-Z][A-Z_]*)_COUNT$")
	sizingPortsRegexp := regexp.MustCompile("^KUBE_SIZING_([A-Z][A-Z_]*)_PORTS_([A-Z][A-Z_]*)_(MIN|MAX)$")

	var env []helm.Node
	for _, config := range configs {
		// KUBE_SIZING_role_COUNT
		match := sizingCountRegexp.FindStringSubmatch(config.Name)
		if match != nil {
			roleName := strings.Replace(strings.ToLower(match[1]), "_", "-", -1)
			role := settings.RoleManifest.LookupRole(roleName)
			if role == nil {
				return nil, fmt.Errorf("Role %s for %s not found", roleName, config.Name)
			}
			if config.Secret {
				return nil, fmt.Errorf("%s must not be a secret variable", config.Name)
			}
			if settings.CreateHelmChart {
				value := fmt.Sprintf("{{ .Values.sizing.%s.count | quote }}", makeVarName(roleName))
				envVar := helm.NewMapping("name", config.Name, "value", value)
				env = append(env, envVar)
			} else {
				envVar := helm.NewMapping("name", config.Name, "value", strconv.Itoa(role.Run.Scaling.Min))
				env = append(env, envVar)
			}
			continue
		}

		// KUBE_SIZING_role_PORTS_port_MIN/MAX
		match = sizingPortsRegexp.FindStringSubmatch(config.Name)
		if match != nil {
			roleName := strings.Replace(strings.ToLower(match[1]), "_", "-", -1)
			role := settings.RoleManifest.LookupRole(roleName)
			if role == nil {
				return nil, fmt.Errorf("Role %s for %s not found", roleName, config.Name)
			}
			if config.Secret {
				return nil, fmt.Errorf("%s must not be a secret variable", config.Name)
			}

			portName := strings.Replace(strings.ToLower(match[2]), "_", "-", -1)
			var port *model.RoleRunExposedPort
			for _, exposedPort := range role.Run.ExposedPorts {
				if (exposedPort.PortIsConfigurable || exposedPort.CountIsConfigurable) && exposedPort.Name == portName {
					port = exposedPort
					break
				}
			}
			if port == nil {
				return nil, fmt.Errorf("Role %s doesn't have a user configurable port %s", roleName, portName)
			}

			var value string
			if match[3] == "MIN" {
				value = strconv.Itoa(port.InternalPort)
			} else {
				if settings.CreateHelmChart {
					value = fmt.Sprintf("{{ add %d .Values.sizing.%s.ports.%s.count -1 | quote }}",
						port.InternalPort, makeVarName(roleName), makeVarName(portName))
				} else {
					value = strconv.Itoa(port.InternalPort + port.Count - 1)
				}
			}
			envVar := helm.NewMapping("name", config.Name, "value", value)
			env = append(env, envVar)
			continue
		}

		if config.Name == "KUBE_SECRETS_GENERATION_COUNTER" {
			value := "1"
			if settings.CreateHelmChart {
				value = "{{ .Values.kube.secrets_generation_counter | quote }}"
			}
			env = append(env, helm.NewMapping("name", config.Name, "value", value))
			continue
		}

		if config.Name == "KUBE_SECRETS_GENERATION_NAME" {
			value := "secrets-1"
			if settings.CreateHelmChart {
				value = generatedSecretsName
			}
			env = append(env, helm.NewMapping("name", config.Name, "value", value))
			continue
		}

		if config.Secret {
			if !settings.CreateHelmChart {
				env = append(env, makeSecretVar(config.Name, false))
			} else {
				if config.Immutable && config.Generator != nil {
					// Users cannot override immutable secrets that are generated
					env = append(env, makeSecretVar(config.Name, true))
				} else if config.Generator == nil {
					env = append(env, makeSecretVar(config.Name, false))
				} else {
					// Generated secrets can be overridden by the user (unless immutable)
					block := helm.Block(fmt.Sprintf("if not .Values.secrets.%s", config.Name))
					env = append(env, makeSecretVar(config.Name, true, block))

					block = helm.Block(fmt.Sprintf("if .Values.secrets.%s", config.Name))
					env = append(env, makeSecretVar(config.Name, false, block))
				}
			}
			continue
		}

		var stringifiedValue string
		if settings.CreateHelmChart && config.Type == model.CVTypeUser {
			required := ""
			if config.Required {
				required = fmt.Sprintf(`required "%s configuration missing" `, config.Name)
			}
			stringifiedValue = fmt.Sprintf("{{ %s.Values.env.%s | quote }}", required, config.Name)
		} else {
			var ok bool
			ok, stringifiedValue = config.Value(settings.Defaults)
			if !ok {
				// Ignore config vars that don't have a default value
				continue
			}
		}
		env = append(env, helm.NewMapping("name", config.Name, "value", stringifiedValue))
	}

	fieldRef := helm.NewMapping("fieldPath", "metadata.namespace")

	envVar := helm.NewMapping("name", "KUBERNETES_NAMESPACE")
	envVar.Add("valueFrom", helm.NewMapping("fieldRef", fieldRef))

	env = append(env, envVar)

	sort.Slice(env[:], func(i, j int) bool {
		return env[i].Get("name").String() < env[j].Get("name").String()
	})
	return helm.NewNode(env), nil
}

func getSecurityContext(role *model.Role, createHelmChart bool) helm.Node {
	var hasAll string
	var notAll string
	var config string
	if createHelmChart {
		config = fmt.Sprintf(".Values.sizing.%s.capabilities", makeVarName(role.Name))
		hasAll = fmt.Sprintf(`if has "ALL" %s`, config)
		notAll = fmt.Sprintf(`if not (has "ALL" %s)`, config)
	}

	var capabilities []string
	for _, cap := range role.Run.Capabilities {
		if cap == "ALL" {
			return helm.NewMapping("privileged", true)
		}
		capabilities = append(capabilities, cap)
	}
	if createHelmChart {
		// This code handles manifest modes `caplist` and `nil` (empty caplist).
		//
		// Conditional capabilities, fixed set, and ...
		caplist := helm.NewList()
		for _, cap := range capabilities {
			// Never run when the manifest caplist is empty
			caplist.Add(cap)
		}
		// ... and range over operator-specified dynamic set.
		caplist.Add(helm.NewNode("{{ . | upper }}", helm.Block(fmt.Sprintf("range %s", config))))
		cla := helm.NewMapping("add", caplist)
		cla.Set(helm.Block(notAll))

		// Complete the context, with conditional privileged mode
		sc := helm.NewMapping()
		sc.Add("privileged", helm.NewNode(true, helm.Block(hasAll)))
		sc.Add("capabilities", cla)
		return sc
	}
	if len(capabilities) == 0 {
		return nil
	}
	return helm.NewMapping("capabilities", helm.NewMapping("add", helm.NewNode(capabilities)))
}

func getContainerLivenessProbe(role *model.Role) (helm.Node, error) {
	if role.Run == nil {
		return nil, nil
	}

	if role.Run.HealthCheck != nil && role.Run.HealthCheck.Liveness != nil {
		probe, complete, err := configureContainerProbe(role, "liveness", role.Run.HealthCheck.Liveness)

		if probe.Get("initialDelaySeconds").String() == "0" {
			probe.Add("initialDelaySeconds", defaultInitialDelaySeconds)
		}
		if complete || err != nil {
			return probe, err
		}
	}

	// No custom probes; we don't have a default one either.
	return nil, nil
}

func getContainerReadinessProbe(role *model.Role) (helm.Node, error) {
	if role.Run == nil {
		return nil, nil
	}

	var probe *helm.Mapping
	if role.Run.HealthCheck != nil && role.Run.HealthCheck.Readiness != nil {
		var complete bool
		var err error
		probe, complete, err = configureContainerProbe(role, "readiness", role.Run.HealthCheck.Readiness)
		if complete || err != nil {
			return probe, err
		}
	}
	if role.Type != model.RoleTypeBosh {
		return nil, nil
	}

	var readinessPort *model.RoleRunExposedPort
	for _, port := range role.Run.ExposedPorts {
		if port.Protocol == "TCP" {
			readinessPort = port
			break
		}
	}
	if readinessPort == nil {
		return nil, nil
	}

	if probe == nil {
		probe = helm.NewMapping()
	}
	probe.Add("tcpSocket", helm.NewMapping("port", readinessPort.InternalPort))
	return probe.Sort(), nil
}

func configureContainerProbe(role *model.Role, probeName string, roleProbe *model.HealthProbe) (*helm.Mapping, bool, error) {
	// InitialDelaySeconds -
	// TimeoutSeconds      - 1, min 1
	// PeriodSeconds       - 10, min 1 (interval between probes)
	// SuccessThreshold    - 1, min 1 (must be 1 for liveness probe)
	// FailureThreshold    - 3, min 1

	probe := helm.NewMapping()
	probe.Add("initialDelaySeconds", roleProbe.InitialDelay)
	probe.Add("timeoutSeconds", roleProbe.Timeout)
	probe.Add("periodSeconds", roleProbe.Period)
	probe.Add("successThreshold", roleProbe.SuccessThreshold)
	probe.Add("failureThreshold", roleProbe.FailureThreshold)

	if roleProbe.URL != "" {
		urlProbe, err := getContainerURLProbe(role, probeName, roleProbe)
		if err == nil {
			probe.Merge(urlProbe.(*helm.Mapping))
		}
		return probe.Sort(), true, err
	}
	if roleProbe.Port != 0 {
		probe.Add("tcpSocket", helm.NewMapping("port", roleProbe.Port))
		return probe.Sort(), true, nil
	}
	if len(roleProbe.Command) > 0 {
		probe.Add("exec", helm.NewMapping("command", helm.NewNode(roleProbe.Command)))
		return probe.Sort(), true, nil
	}

	// Configured, but not a custom action.
	return probe.Sort(), false, nil
}

func getContainerURLProbe(role *model.Role, probeName string, roleProbe *model.HealthProbe) (helm.Node, error) {
	probeURL, err := url.Parse(roleProbe.URL)
	if err != nil {
		return nil, fmt.Errorf("Invalid %s URL health check for %s: %s", probeName, role.Name, err)
	}

	var port int
	scheme := strings.ToUpper(probeURL.Scheme)

	switch scheme {
	case "HTTP":
		port = 80
	case "HTTPS":
		port = 443
	default:
		return nil, fmt.Errorf("Health check for %s has unsupported URI scheme \"%s\"", role.Name, probeURL.Scheme)
	}

	host := probeURL.Host
	// url.URL will have a `Host` of `example.com:8080`, but kubernetes takes a separate `Port` field
	if colonIndex := strings.LastIndex(host, ":"); colonIndex != -1 {
		port, err = strconv.Atoi(host[colonIndex+1:])
		if err != nil {
			return nil, fmt.Errorf("Failed to get URL port for health check for %s: invalid host \"%s\"", role.Name, probeURL.Host)
		}
		host = host[:colonIndex]
	}

	httpGet := helm.NewMapping("scheme", scheme, "port", port)
	// Set the host address, unless it's the special case to use the pod IP instead
	if host != "container-ip" {
		httpGet.Add("host", host)
	}

	var headers []helm.Node
	if probeURL.User != nil {
		headers = append(headers, helm.NewMapping(
			"name", "Authorization",
			"value", base64.StdEncoding.EncodeToString([]byte(probeURL.User.String())),
		))
	}
	for key, value := range roleProbe.Headers {
		headers = append(headers, helm.NewMapping(
			"name", http.CanonicalHeaderKey(key),
			"value", value,
		))
	}
	if len(headers) > 0 {
		httpGet.Add("httpHeaders", helm.NewNode(headers))
	}

	path := probeURL.Path
	if probeURL.RawQuery != "" {
		path += "?" + probeURL.RawQuery
	}
	// probeURL.Fragment should not be sent to the server, so we ignore it here
	httpGet.Add("path", path)
	httpGet.Sort()

	return helm.NewMapping("httpGet", httpGet), nil
}

// getContainerMapping returns the container list entry mapping for the provided role
func getContainerMapping(role *model.Role, settings ExportSettings, grapher util.ModelGrapher) (*helm.Mapping, error) {
	roleName := strings.Replace(strings.ToLower(role.Name), "_", "-", -1)
	roleVarName := makeVarName(roleName)

	vars, err := getEnvVars(role, settings)
	if err != nil {
		return nil, err
	}

	var resources helm.Node
	var requests *helm.Mapping
	var limits *helm.Mapping

	if settings.UseMemoryLimits || settings.UseCPULimits {
		requests = helm.NewMapping()
		limits = helm.NewMapping()
		resources = helm.NewMapping("requests", requests, "limits", limits)
	}

	if settings.UseMemoryLimits {
		if settings.CreateHelmChart {
			requests.Add("memory",
				helm.NewNode(fmt.Sprintf("{{ int .Values.sizing.%s.memory.request }}Mi", roleVarName),
					helm.Block(fmt.Sprintf("if and .Values.sizing.memory.requests .Values.sizing.%s.memory.request", roleVarName))))
			limits.Add("memory",
				helm.NewNode(fmt.Sprintf("{{ int .Values.sizing.%s.memory.limit }}Mi", roleVarName),
					helm.Block(fmt.Sprintf("if and .Values.sizing.memory.limits .Values.sizing.%s.memory.limit", roleVarName))))
		} else {
			if role.Run.Memory != nil {
				if role.Run.Memory.Request != nil {
					requests.Add("memory", fmt.Sprintf("%dMi", *role.Run.Memory.Request))
				}
				if role.Run.Memory.Limit != nil {
					limits.Add("memory", fmt.Sprintf("%dMi", *role.Run.Memory.Limit))
				}
			}
		}
	}
	if settings.UseCPULimits {
		if settings.CreateHelmChart {
			requests.Add("cpu",
				helm.NewNode(fmt.Sprintf("{{ int .Values.sizing.%s.cpu.request }}m", roleVarName),
					helm.Block(fmt.Sprintf("if and .Values.sizing.cpu.requests .Values.sizing.%s.cpu.request", roleVarName))))
			limits.Add("cpu",
				helm.NewNode(fmt.Sprintf("{{ int .Values.sizing.%s.cpu.limit }}m", roleVarName),
					helm.Block(fmt.Sprintf("if and .Values.sizing.cpu.limits .Values.sizing.%s.cpu.limit", roleVarName))))
		} else {
			if role.Run.CPU != nil {
				if role.Run.CPU.Request != nil {
					requests.Add("cpu", fmt.Sprintf("%dm", int(*role.Run.CPU.Request*1000+0.5)))
				}
				if role.Run.CPU.Limit != nil {
					limits.Add("cpu", fmt.Sprintf("%dm", int(*role.Run.CPU.Limit*1000+0.5)))
				}
			}
		}
	}

	securityContext := getSecurityContext(role, settings.CreateHelmChart)
	ports, err := getContainerPorts(role, settings)
	if err != nil {
		return nil, err
	}
	image, err := getContainerImageName(role, settings, grapher)
	if err != nil {
		return nil, err
	}
	livenessProbe, err := getContainerLivenessProbe(role)
	if err != nil {
		return nil, err
	}
	readinessProbe, err := getContainerReadinessProbe(role)
	if err != nil {
		return nil, err
	}

	container := helm.NewMapping()
	container.Add("name", role.Name)
	container.Add("image", image)
	container.Add("ports", ports)
	container.Add("volumeMounts", getVolumeMounts(role, settings.CreateHelmChart))
	container.Add("env", vars)
	container.Add("resources", resources)
	container.Add("securityContext", securityContext)
	container.Add("livenessProbe", livenessProbe)
	container.Add("readinessProbe", readinessProbe)
	container.Add("lifecycle",
		helm.NewMapping("preStop",
			helm.NewMapping("exec",
				helm.NewMapping("command",
					[]string{"/opt/fissile/pre-stop.sh"}))))
	container.Sort()

	return container, nil
}<|MERGE_RESOLUTION|>--- conflicted
+++ resolved
@@ -26,13 +26,73 @@
 		return nil, fmt.Errorf("Role %s has no run information", role.Name)
 	}
 
-<<<<<<< HEAD
 	containers := helm.NewList()
 	for _, candidate := range append([]*model.Role{role}, role.GetColocatedRoles()...) {
 		containerMapping, err := getContainerMapping(candidate, settings, grapher)
 		if err != nil {
 			return nil, err
-=======
+		}
+
+		containers.Add(containerMapping)
+	}
+
+	imagePullSecrets := helm.NewMapping("name", "registry-credentials")
+
+	spec := helm.NewMapping()
+	spec.Add("containers", containers)
+	spec.Add("imagePullSecrets", helm.NewList(imagePullSecrets))
+	spec.Add("dnsPolicy", "ClusterFirst")
+	spec.Add("volumes", getNonClaimVolumes(role, settings.CreateHelmChart))
+	spec.Add("restartPolicy", "Always")
+	if role.Run.ServiceAccount != "" {
+		// This role requires a custom service account
+		block := helm.Block("")
+		if settings.CreateHelmChart {
+			block = helm.Block(authModeRBAC)
+		}
+		spec.Add("serviceAccountName", role.Run.ServiceAccount, block)
+	}
+	// BOSH can potentially have an infinite termination grace period; we don't
+	// really trust that, so we'll just go with ten minutes and hope it's enough
+	spec.Add("terminationGracePeriodSeconds", 600)
+	spec.Sort()
+
+	podTemplate := helm.NewMapping()
+	meta := newObjectMeta(role.Name)
+	if settings.CreateHelmChart {
+		meta.Add("annotations", helm.NewMapping("checksum/config", `{{ include (print $.Template.BasePath "/secrets.yaml") . | sha256sum }}`))
+	}
+	podTemplate.Add("metadata", meta)
+	podTemplate.Add("spec", spec)
+
+	return podTemplate, nil
+}
+
+// NewPod creates a new Pod for the given role, as well as any objects it depends on
+func NewPod(role *model.Role, settings ExportSettings, grapher util.ModelGrapher) (helm.Node, error) {
+	podTemplate, err := NewPodTemplate(role, settings, grapher)
+	if err != nil {
+		return nil, err
+	}
+
+	// Pod must have a restart policy that isn't "always"
+	switch role.Run.FlightStage {
+	case model.FlightStageManual:
+		podTemplate.Get("spec", "restartPolicy").SetValue("Never")
+	case model.FlightStageFlight, model.FlightStagePreFlight, model.FlightStagePostFlight:
+		podTemplate.Get("spec", "restartPolicy").SetValue("OnFailure")
+	default:
+		return nil, fmt.Errorf("Role %s has unexpected flight stage %s", role.Name, role.Run.FlightStage)
+	}
+
+	pod := newKubeConfig("v1", "Pod", role.Name, helm.Comment(role.GetLongDescription()))
+	pod.Add("spec", podTemplate.Get("spec"))
+
+	return pod.Sort(), nil
+}
+
+// getContainerMapping returns the container list entry mapping for the provided role
+func getContainerMapping(role *model.Role, settings ExportSettings, grapher util.ModelGrapher) (*helm.Mapping, error) {
 	roleName := strings.Replace(strings.ToLower(role.Name), "_", "-", -1)
 	roleVarName := makeVarName(roleName)
 
@@ -78,597 +138,6 @@
 			limits.Add("cpu",
 				helm.NewNode(fmt.Sprintf("{{ int .Values.sizing.%s.cpu.limit }}m", roleVarName),
 					helm.Block(fmt.Sprintf("if and .Values.config.cpu.limits .Values.sizing.%s.cpu.limit", roleVarName))))
-		} else {
-			if role.Run.CPU != nil {
-				if role.Run.CPU.Request != nil {
-					requests.Add("cpu", fmt.Sprintf("%dm", int(*role.Run.CPU.Request*1000+0.5)))
-				}
-				if role.Run.CPU.Limit != nil {
-					limits.Add("cpu", fmt.Sprintf("%dm", int(*role.Run.CPU.Limit*1000+0.5)))
-				}
-			}
->>>>>>> 536b9307
-		}
-
-		containers.Add(containerMapping)
-	}
-
-	imagePullSecrets := helm.NewMapping("name", "registry-credentials")
-
-	spec := helm.NewMapping()
-	spec.Add("containers", containers)
-	spec.Add("imagePullSecrets", helm.NewList(imagePullSecrets))
-	spec.Add("dnsPolicy", "ClusterFirst")
-	spec.Add("volumes", getNonClaimVolumes(role, settings.CreateHelmChart))
-	spec.Add("restartPolicy", "Always")
-	if role.Run.ServiceAccount != "" {
-		// This role requires a custom service account
-		block := helm.Block("")
-		if settings.CreateHelmChart {
-			block = helm.Block(authModeRBAC)
-		}
-		spec.Add("serviceAccountName", role.Run.ServiceAccount, block)
-	}
-	// BOSH can potentially have an infinite termination grace period; we don't
-	// really trust that, so we'll just go with ten minutes and hope it's enough
-	spec.Add("terminationGracePeriodSeconds", 600)
-	spec.Sort()
-
-	podTemplate := helm.NewMapping()
-	meta := newObjectMeta(role.Name)
-	if settings.CreateHelmChart {
-		meta.Add("annotations", helm.NewMapping("checksum/config", `{{ include (print $.Template.BasePath "/secrets.yaml") . | sha256sum }}`))
-	}
-	podTemplate.Add("metadata", meta)
-	podTemplate.Add("spec", spec)
-
-	return podTemplate, nil
-}
-
-// NewPod creates a new Pod for the given role, as well as any objects it depends on
-func NewPod(role *model.Role, settings ExportSettings, grapher util.ModelGrapher) (helm.Node, error) {
-	podTemplate, err := NewPodTemplate(role, settings, grapher)
-	if err != nil {
-		return nil, err
-	}
-
-	// Pod must have a restart policy that isn't "always"
-	switch role.Run.FlightStage {
-	case model.FlightStageManual:
-		podTemplate.Get("spec", "restartPolicy").SetValue("Never")
-	case model.FlightStageFlight, model.FlightStagePreFlight, model.FlightStagePostFlight:
-		podTemplate.Get("spec", "restartPolicy").SetValue("OnFailure")
-	default:
-		return nil, fmt.Errorf("Role %s has unexpected flight stage %s", role.Name, role.Run.FlightStage)
-	}
-
-	pod := newKubeConfig("v1", "Pod", role.Name, helm.Comment(role.GetLongDescription()))
-	pod.Add("spec", podTemplate.Get("spec"))
-
-	return pod.Sort(), nil
-}
-
-// getContainerImageName returns the name of the docker image to use for a role
-func getContainerImageName(role *model.Role, settings ExportSettings, grapher util.ModelGrapher) (string, error) {
-	devVersion, err := role.GetRoleDevVersion(settings.Opinions, settings.TagExtra, settings.FissileVersion, grapher)
-	if err != nil {
-		return "", err
-	}
-
-	var imageName string
-	if settings.CreateHelmChart {
-		registry := "{{ .Values.kube.registry.hostname }}"
-		org := "{{ .Values.kube.organization }}"
-		imageName = builder.GetRoleDevImageName(registry, org, settings.Repository, role, devVersion)
-	} else {
-		imageName = builder.GetRoleDevImageName(settings.Registry, settings.Organization, settings.Repository, role, devVersion)
-	}
-
-	return imageName, nil
-}
-
-// getContainerPorts returns a list of ports for a role
-func getContainerPorts(role *model.Role, settings ExportSettings) (helm.Node, error) {
-	var ports []helm.Node
-	for _, port := range role.Run.ExposedPorts {
-		if settings.CreateHelmChart && port.CountIsConfigurable {
-			sizing := fmt.Sprintf(".Values.sizing.%s.ports.%s", makeVarName(role.Name), makeVarName(port.Name))
-
-			fail := fmt.Sprintf(`{{ fail "%s.count must not exceed %d" }}`, sizing, port.Max)
-			block := fmt.Sprintf("if gt (int %s.count) %d", sizing, port.Max)
-			ports = append(ports, helm.NewNode(fail, helm.Block(block)))
-
-			fail = fmt.Sprintf(`{{ fail "%s.count must be at least 1" }}`, sizing)
-			block = fmt.Sprintf("if lt (int %s.count) 1", sizing)
-			ports = append(ports, helm.NewNode(fail, helm.Block(block)))
-
-			block = fmt.Sprintf("range $port := until (int %s.count)", sizing)
-			newPort := helm.NewMapping()
-			newPort.Set(helm.Block(block))
-			newPort.Add("containerPort", fmt.Sprintf("{{ add %d $port }}", port.InternalPort))
-			if port.Max > 1 {
-				newPort.Add("name", fmt.Sprintf("%s-{{ $port }}", port.Name))
-			} else {
-				newPort.Add("name", port.Name)
-			}
-			newPort.Add("protocol", port.Protocol)
-			ports = append(ports, newPort)
-		} else {
-			for portNumber := port.InternalPort; portNumber < port.InternalPort+port.Count; portNumber++ {
-				newPort := helm.NewMapping()
-				newPort.Add("containerPort", portNumber)
-				if port.Max > 1 {
-					newPort.Add("name", fmt.Sprintf("%s-%d", port.Name, portNumber))
-				} else {
-					newPort.Add("name", port.Name)
-				}
-				newPort.Add("protocol", port.Protocol)
-				ports = append(ports, newPort)
-			}
-		}
-	}
-	if len(ports) == 0 {
-		return nil, nil
-	}
-	return helm.NewNode(ports), nil
-}
-
-// getVolumeMounts gets the list of volume mounts for a role
-func getVolumeMounts(role *model.Role, createHelmChart bool) helm.Node {
-	var mounts []helm.Node
-	for _, volume := range role.Run.Volumes {
-		var mount helm.Node
-		switch volume.Type {
-		case model.VolumeTypeEmptyDir:
-			mount = helm.NewMapping("mountPath", volume.Path, "name", volume.Tag)
-		default:
-			mount = helm.NewMapping("mountPath", volume.Path, "name", volume.Tag, "readOnly", false)
-		}
-
-		if volume.Type == model.VolumeTypeHost && createHelmChart {
-			mount.Set(helm.Block("if .Values.kube.hostpath_available"))
-		}
-		mounts = append(mounts, mount)
-	}
-	if len(mounts) == 0 {
-		return nil
-	}
-	return helm.NewNode(mounts)
-}
-
-const userSecretsName = "secrets"
-const generatedSecretsName = "secrets-{{ .Chart.Version }}-{{ .Values.kube.secrets_generation_counter }}"
-
-func makeSecretVar(name string, generated bool, modifiers ...helm.NodeModifier) helm.Node {
-	secretKeyRef := helm.NewMapping("key", util.ConvertNameToKey(name))
-	if generated {
-		secretKeyRef.Add("name", generatedSecretsName)
-	} else {
-		secretKeyRef.Add("name", userSecretsName)
-	}
-
-	envVar := helm.NewMapping("name", name, "valueFrom", helm.NewMapping("secretKeyRef", secretKeyRef))
-	envVar.Set(modifiers...)
-	return envVar
-}
-
-// getNonClaimVolumes returns the list of pod volumes that are _not_ bound with volume claims
-func getNonClaimVolumes(role *model.Role, createHelmChart bool) helm.Node {
-	var mounts []helm.Node
-	for _, volume := range role.Run.Volumes {
-		switch volume.Type {
-		case model.VolumeTypeHost:
-			hostPathInfo := helm.NewMapping("path", volume.Path)
-			if createHelmChart {
-				hostPathInfo.Add("type", "Directory", helm.Block(fmt.Sprintf("if (%s)", minKubeVersion(1, 8))))
-			}
-			volumeEntry := helm.NewMapping("name", volume.Tag, "hostPath", hostPathInfo)
-			if createHelmChart {
-				volumeEntry.Set(helm.Block("if .Values.kube.hostpath_available"))
-			}
-			mounts = append(mounts, volumeEntry)
-
-		case model.VolumeTypeEmptyDir:
-			var emptyMap = map[interface{}]interface{}{}
-			volumeEntry := helm.NewMapping("name", volume.Tag, "emptyDir", emptyMap)
-			mounts = append(mounts, volumeEntry)
-		}
-	}
-	if len(mounts) == 0 {
-		return nil
-	}
-	return helm.NewNode(mounts)
-}
-
-func getEnvVars(role *model.Role, settings ExportSettings) (helm.Node, error) {
-	configs, err := role.GetVariablesForRole()
-	if err != nil {
-		return nil, err
-	}
-
-	return getEnvVarsFromConfigs(configs, settings)
-}
-
-func getEnvVarsFromConfigs(configs model.ConfigurationVariableSlice, settings ExportSettings) (helm.Node, error) {
-	sizingCountRegexp := regexp.MustCompile("^KUBE_SIZING_([A-Z][A-Z_]*)_COUNT$")
-	sizingPortsRegexp := regexp.MustCompile("^KUBE_SIZING_([A-Z][A-Z_]*)_PORTS_([A-Z][A-Z_]*)_(MIN|MAX)$")
-
-	var env []helm.Node
-	for _, config := range configs {
-		// KUBE_SIZING_role_COUNT
-		match := sizingCountRegexp.FindStringSubmatch(config.Name)
-		if match != nil {
-			roleName := strings.Replace(strings.ToLower(match[1]), "_", "-", -1)
-			role := settings.RoleManifest.LookupRole(roleName)
-			if role == nil {
-				return nil, fmt.Errorf("Role %s for %s not found", roleName, config.Name)
-			}
-			if config.Secret {
-				return nil, fmt.Errorf("%s must not be a secret variable", config.Name)
-			}
-			if settings.CreateHelmChart {
-				value := fmt.Sprintf("{{ .Values.sizing.%s.count | quote }}", makeVarName(roleName))
-				envVar := helm.NewMapping("name", config.Name, "value", value)
-				env = append(env, envVar)
-			} else {
-				envVar := helm.NewMapping("name", config.Name, "value", strconv.Itoa(role.Run.Scaling.Min))
-				env = append(env, envVar)
-			}
-			continue
-		}
-
-		// KUBE_SIZING_role_PORTS_port_MIN/MAX
-		match = sizingPortsRegexp.FindStringSubmatch(config.Name)
-		if match != nil {
-			roleName := strings.Replace(strings.ToLower(match[1]), "_", "-", -1)
-			role := settings.RoleManifest.LookupRole(roleName)
-			if role == nil {
-				return nil, fmt.Errorf("Role %s for %s not found", roleName, config.Name)
-			}
-			if config.Secret {
-				return nil, fmt.Errorf("%s must not be a secret variable", config.Name)
-			}
-
-			portName := strings.Replace(strings.ToLower(match[2]), "_", "-", -1)
-			var port *model.RoleRunExposedPort
-			for _, exposedPort := range role.Run.ExposedPorts {
-				if (exposedPort.PortIsConfigurable || exposedPort.CountIsConfigurable) && exposedPort.Name == portName {
-					port = exposedPort
-					break
-				}
-			}
-			if port == nil {
-				return nil, fmt.Errorf("Role %s doesn't have a user configurable port %s", roleName, portName)
-			}
-
-			var value string
-			if match[3] == "MIN" {
-				value = strconv.Itoa(port.InternalPort)
-			} else {
-				if settings.CreateHelmChart {
-					value = fmt.Sprintf("{{ add %d .Values.sizing.%s.ports.%s.count -1 | quote }}",
-						port.InternalPort, makeVarName(roleName), makeVarName(portName))
-				} else {
-					value = strconv.Itoa(port.InternalPort + port.Count - 1)
-				}
-			}
-			envVar := helm.NewMapping("name", config.Name, "value", value)
-			env = append(env, envVar)
-			continue
-		}
-
-		if config.Name == "KUBE_SECRETS_GENERATION_COUNTER" {
-			value := "1"
-			if settings.CreateHelmChart {
-				value = "{{ .Values.kube.secrets_generation_counter | quote }}"
-			}
-			env = append(env, helm.NewMapping("name", config.Name, "value", value))
-			continue
-		}
-
-		if config.Name == "KUBE_SECRETS_GENERATION_NAME" {
-			value := "secrets-1"
-			if settings.CreateHelmChart {
-				value = generatedSecretsName
-			}
-			env = append(env, helm.NewMapping("name", config.Name, "value", value))
-			continue
-		}
-
-		if config.Secret {
-			if !settings.CreateHelmChart {
-				env = append(env, makeSecretVar(config.Name, false))
-			} else {
-				if config.Immutable && config.Generator != nil {
-					// Users cannot override immutable secrets that are generated
-					env = append(env, makeSecretVar(config.Name, true))
-				} else if config.Generator == nil {
-					env = append(env, makeSecretVar(config.Name, false))
-				} else {
-					// Generated secrets can be overridden by the user (unless immutable)
-					block := helm.Block(fmt.Sprintf("if not .Values.secrets.%s", config.Name))
-					env = append(env, makeSecretVar(config.Name, true, block))
-
-					block = helm.Block(fmt.Sprintf("if .Values.secrets.%s", config.Name))
-					env = append(env, makeSecretVar(config.Name, false, block))
-				}
-			}
-			continue
-		}
-
-		var stringifiedValue string
-		if settings.CreateHelmChart && config.Type == model.CVTypeUser {
-			required := ""
-			if config.Required {
-				required = fmt.Sprintf(`required "%s configuration missing" `, config.Name)
-			}
-			stringifiedValue = fmt.Sprintf("{{ %s.Values.env.%s | quote }}", required, config.Name)
-		} else {
-			var ok bool
-			ok, stringifiedValue = config.Value(settings.Defaults)
-			if !ok {
-				// Ignore config vars that don't have a default value
-				continue
-			}
-		}
-		env = append(env, helm.NewMapping("name", config.Name, "value", stringifiedValue))
-	}
-
-	fieldRef := helm.NewMapping("fieldPath", "metadata.namespace")
-
-	envVar := helm.NewMapping("name", "KUBERNETES_NAMESPACE")
-	envVar.Add("valueFrom", helm.NewMapping("fieldRef", fieldRef))
-
-	env = append(env, envVar)
-
-	sort.Slice(env[:], func(i, j int) bool {
-		return env[i].Get("name").String() < env[j].Get("name").String()
-	})
-	return helm.NewNode(env), nil
-}
-
-func getSecurityContext(role *model.Role, createHelmChart bool) helm.Node {
-	var hasAll string
-	var notAll string
-	var config string
-	if createHelmChart {
-		config = fmt.Sprintf(".Values.sizing.%s.capabilities", makeVarName(role.Name))
-		hasAll = fmt.Sprintf(`if has "ALL" %s`, config)
-		notAll = fmt.Sprintf(`if not (has "ALL" %s)`, config)
-	}
-
-	var capabilities []string
-	for _, cap := range role.Run.Capabilities {
-		if cap == "ALL" {
-			return helm.NewMapping("privileged", true)
-		}
-		capabilities = append(capabilities, cap)
-	}
-	if createHelmChart {
-		// This code handles manifest modes `caplist` and `nil` (empty caplist).
-		//
-		// Conditional capabilities, fixed set, and ...
-		caplist := helm.NewList()
-		for _, cap := range capabilities {
-			// Never run when the manifest caplist is empty
-			caplist.Add(cap)
-		}
-		// ... and range over operator-specified dynamic set.
-		caplist.Add(helm.NewNode("{{ . | upper }}", helm.Block(fmt.Sprintf("range %s", config))))
-		cla := helm.NewMapping("add", caplist)
-		cla.Set(helm.Block(notAll))
-
-		// Complete the context, with conditional privileged mode
-		sc := helm.NewMapping()
-		sc.Add("privileged", helm.NewNode(true, helm.Block(hasAll)))
-		sc.Add("capabilities", cla)
-		return sc
-	}
-	if len(capabilities) == 0 {
-		return nil
-	}
-	return helm.NewMapping("capabilities", helm.NewMapping("add", helm.NewNode(capabilities)))
-}
-
-func getContainerLivenessProbe(role *model.Role) (helm.Node, error) {
-	if role.Run == nil {
-		return nil, nil
-	}
-
-	if role.Run.HealthCheck != nil && role.Run.HealthCheck.Liveness != nil {
-		probe, complete, err := configureContainerProbe(role, "liveness", role.Run.HealthCheck.Liveness)
-
-		if probe.Get("initialDelaySeconds").String() == "0" {
-			probe.Add("initialDelaySeconds", defaultInitialDelaySeconds)
-		}
-		if complete || err != nil {
-			return probe, err
-		}
-	}
-
-	// No custom probes; we don't have a default one either.
-	return nil, nil
-}
-
-func getContainerReadinessProbe(role *model.Role) (helm.Node, error) {
-	if role.Run == nil {
-		return nil, nil
-	}
-
-	var probe *helm.Mapping
-	if role.Run.HealthCheck != nil && role.Run.HealthCheck.Readiness != nil {
-		var complete bool
-		var err error
-		probe, complete, err = configureContainerProbe(role, "readiness", role.Run.HealthCheck.Readiness)
-		if complete || err != nil {
-			return probe, err
-		}
-	}
-	if role.Type != model.RoleTypeBosh {
-		return nil, nil
-	}
-
-	var readinessPort *model.RoleRunExposedPort
-	for _, port := range role.Run.ExposedPorts {
-		if port.Protocol == "TCP" {
-			readinessPort = port
-			break
-		}
-	}
-	if readinessPort == nil {
-		return nil, nil
-	}
-
-	if probe == nil {
-		probe = helm.NewMapping()
-	}
-	probe.Add("tcpSocket", helm.NewMapping("port", readinessPort.InternalPort))
-	return probe.Sort(), nil
-}
-
-func configureContainerProbe(role *model.Role, probeName string, roleProbe *model.HealthProbe) (*helm.Mapping, bool, error) {
-	// InitialDelaySeconds -
-	// TimeoutSeconds      - 1, min 1
-	// PeriodSeconds       - 10, min 1 (interval between probes)
-	// SuccessThreshold    - 1, min 1 (must be 1 for liveness probe)
-	// FailureThreshold    - 3, min 1
-
-	probe := helm.NewMapping()
-	probe.Add("initialDelaySeconds", roleProbe.InitialDelay)
-	probe.Add("timeoutSeconds", roleProbe.Timeout)
-	probe.Add("periodSeconds", roleProbe.Period)
-	probe.Add("successThreshold", roleProbe.SuccessThreshold)
-	probe.Add("failureThreshold", roleProbe.FailureThreshold)
-
-	if roleProbe.URL != "" {
-		urlProbe, err := getContainerURLProbe(role, probeName, roleProbe)
-		if err == nil {
-			probe.Merge(urlProbe.(*helm.Mapping))
-		}
-		return probe.Sort(), true, err
-	}
-	if roleProbe.Port != 0 {
-		probe.Add("tcpSocket", helm.NewMapping("port", roleProbe.Port))
-		return probe.Sort(), true, nil
-	}
-	if len(roleProbe.Command) > 0 {
-		probe.Add("exec", helm.NewMapping("command", helm.NewNode(roleProbe.Command)))
-		return probe.Sort(), true, nil
-	}
-
-	// Configured, but not a custom action.
-	return probe.Sort(), false, nil
-}
-
-func getContainerURLProbe(role *model.Role, probeName string, roleProbe *model.HealthProbe) (helm.Node, error) {
-	probeURL, err := url.Parse(roleProbe.URL)
-	if err != nil {
-		return nil, fmt.Errorf("Invalid %s URL health check for %s: %s", probeName, role.Name, err)
-	}
-
-	var port int
-	scheme := strings.ToUpper(probeURL.Scheme)
-
-	switch scheme {
-	case "HTTP":
-		port = 80
-	case "HTTPS":
-		port = 443
-	default:
-		return nil, fmt.Errorf("Health check for %s has unsupported URI scheme \"%s\"", role.Name, probeURL.Scheme)
-	}
-
-	host := probeURL.Host
-	// url.URL will have a `Host` of `example.com:8080`, but kubernetes takes a separate `Port` field
-	if colonIndex := strings.LastIndex(host, ":"); colonIndex != -1 {
-		port, err = strconv.Atoi(host[colonIndex+1:])
-		if err != nil {
-			return nil, fmt.Errorf("Failed to get URL port for health check for %s: invalid host \"%s\"", role.Name, probeURL.Host)
-		}
-		host = host[:colonIndex]
-	}
-
-	httpGet := helm.NewMapping("scheme", scheme, "port", port)
-	// Set the host address, unless it's the special case to use the pod IP instead
-	if host != "container-ip" {
-		httpGet.Add("host", host)
-	}
-
-	var headers []helm.Node
-	if probeURL.User != nil {
-		headers = append(headers, helm.NewMapping(
-			"name", "Authorization",
-			"value", base64.StdEncoding.EncodeToString([]byte(probeURL.User.String())),
-		))
-	}
-	for key, value := range roleProbe.Headers {
-		headers = append(headers, helm.NewMapping(
-			"name", http.CanonicalHeaderKey(key),
-			"value", value,
-		))
-	}
-	if len(headers) > 0 {
-		httpGet.Add("httpHeaders", helm.NewNode(headers))
-	}
-
-	path := probeURL.Path
-	if probeURL.RawQuery != "" {
-		path += "?" + probeURL.RawQuery
-	}
-	// probeURL.Fragment should not be sent to the server, so we ignore it here
-	httpGet.Add("path", path)
-	httpGet.Sort()
-
-	return helm.NewMapping("httpGet", httpGet), nil
-}
-
-// getContainerMapping returns the container list entry mapping for the provided role
-func getContainerMapping(role *model.Role, settings ExportSettings, grapher util.ModelGrapher) (*helm.Mapping, error) {
-	roleName := strings.Replace(strings.ToLower(role.Name), "_", "-", -1)
-	roleVarName := makeVarName(roleName)
-
-	vars, err := getEnvVars(role, settings)
-	if err != nil {
-		return nil, err
-	}
-
-	var resources helm.Node
-	var requests *helm.Mapping
-	var limits *helm.Mapping
-
-	if settings.UseMemoryLimits || settings.UseCPULimits {
-		requests = helm.NewMapping()
-		limits = helm.NewMapping()
-		resources = helm.NewMapping("requests", requests, "limits", limits)
-	}
-
-	if settings.UseMemoryLimits {
-		if settings.CreateHelmChart {
-			requests.Add("memory",
-				helm.NewNode(fmt.Sprintf("{{ int .Values.sizing.%s.memory.request }}Mi", roleVarName),
-					helm.Block(fmt.Sprintf("if and .Values.sizing.memory.requests .Values.sizing.%s.memory.request", roleVarName))))
-			limits.Add("memory",
-				helm.NewNode(fmt.Sprintf("{{ int .Values.sizing.%s.memory.limit }}Mi", roleVarName),
-					helm.Block(fmt.Sprintf("if and .Values.sizing.memory.limits .Values.sizing.%s.memory.limit", roleVarName))))
-		} else {
-			if role.Run.Memory != nil {
-				if role.Run.Memory.Request != nil {
-					requests.Add("memory", fmt.Sprintf("%dMi", *role.Run.Memory.Request))
-				}
-				if role.Run.Memory.Limit != nil {
-					limits.Add("memory", fmt.Sprintf("%dMi", *role.Run.Memory.Limit))
-				}
-			}
-		}
-	}
-	if settings.UseCPULimits {
-		if settings.CreateHelmChart {
-			requests.Add("cpu",
-				helm.NewNode(fmt.Sprintf("{{ int .Values.sizing.%s.cpu.request }}m", roleVarName),
-					helm.Block(fmt.Sprintf("if and .Values.sizing.cpu.requests .Values.sizing.%s.cpu.request", roleVarName))))
-			limits.Add("cpu",
-				helm.NewNode(fmt.Sprintf("{{ int .Values.sizing.%s.cpu.limit }}m", roleVarName),
-					helm.Block(fmt.Sprintf("if and .Values.sizing.cpu.limits .Values.sizing.%s.cpu.limit", roleVarName))))
 		} else {
 			if role.Run.CPU != nil {
 				if role.Run.CPU.Request != nil {
@@ -717,4 +186,479 @@
 	container.Sort()
 
 	return container, nil
+}
+
+// getContainerImageName returns the name of the docker image to use for a role
+func getContainerImageName(role *model.Role, settings ExportSettings, grapher util.ModelGrapher) (string, error) {
+	devVersion, err := role.GetRoleDevVersion(settings.Opinions, settings.TagExtra, settings.FissileVersion, grapher)
+	if err != nil {
+		return "", err
+	}
+
+	var imageName string
+	if settings.CreateHelmChart {
+		registry := "{{ .Values.kube.registry.hostname }}"
+		org := "{{ .Values.kube.organization }}"
+		imageName = builder.GetRoleDevImageName(registry, org, settings.Repository, role, devVersion)
+	} else {
+		imageName = builder.GetRoleDevImageName(settings.Registry, settings.Organization, settings.Repository, role, devVersion)
+	}
+
+	return imageName, nil
+}
+
+// getContainerPorts returns a list of ports for a role
+func getContainerPorts(role *model.Role, settings ExportSettings) (helm.Node, error) {
+	var ports []helm.Node
+	for _, port := range role.Run.ExposedPorts {
+		if settings.CreateHelmChart && port.CountIsConfigurable {
+			sizing := fmt.Sprintf(".Values.sizing.%s.ports.%s", makeVarName(role.Name), makeVarName(port.Name))
+
+			fail := fmt.Sprintf(`{{ fail "%s.count must not exceed %d" }}`, sizing, port.Max)
+			block := fmt.Sprintf("if gt (int %s.count) %d", sizing, port.Max)
+			ports = append(ports, helm.NewNode(fail, helm.Block(block)))
+
+			fail = fmt.Sprintf(`{{ fail "%s.count must be at least 1" }}`, sizing)
+			block = fmt.Sprintf("if lt (int %s.count) 1", sizing)
+			ports = append(ports, helm.NewNode(fail, helm.Block(block)))
+
+			block = fmt.Sprintf("range $port := until (int %s.count)", sizing)
+			newPort := helm.NewMapping()
+			newPort.Set(helm.Block(block))
+			newPort.Add("containerPort", fmt.Sprintf("{{ add %d $port }}", port.InternalPort))
+			if port.Max > 1 {
+				newPort.Add("name", fmt.Sprintf("%s-{{ $port }}", port.Name))
+			} else {
+				newPort.Add("name", port.Name)
+			}
+			newPort.Add("protocol", port.Protocol)
+			ports = append(ports, newPort)
+		} else {
+			for portNumber := port.InternalPort; portNumber < port.InternalPort+port.Count; portNumber++ {
+				newPort := helm.NewMapping()
+				newPort.Add("containerPort", portNumber)
+				if port.Max > 1 {
+					newPort.Add("name", fmt.Sprintf("%s-%d", port.Name, portNumber))
+				} else {
+					newPort.Add("name", port.Name)
+				}
+				newPort.Add("protocol", port.Protocol)
+				ports = append(ports, newPort)
+			}
+		}
+	}
+	if len(ports) == 0 {
+		return nil, nil
+	}
+	return helm.NewNode(ports), nil
+}
+
+// getVolumeMounts gets the list of volume mounts for a role
+func getVolumeMounts(role *model.Role, createHelmChart bool) helm.Node {
+	var mounts []helm.Node
+	for _, volume := range role.Run.Volumes {
+		var mount helm.Node
+		switch volume.Type {
+		case model.VolumeTypeEmptyDir:
+			mount = helm.NewMapping("mountPath", volume.Path, "name", volume.Tag)
+
+		default:
+			mount = helm.NewMapping("mountPath", volume.Path, "name", volume.Tag, "readOnly", false)
+		}
+
+		if volume.Type == model.VolumeTypeHost && createHelmChart {
+			mount.Set(helm.Block("if .Values.kube.hostpath_available"))
+		}
+		mounts = append(mounts, mount)
+	}
+	if len(mounts) == 0 {
+		return nil
+	}
+	return helm.NewNode(mounts)
+}
+
+const userSecretsName = "secrets"
+const generatedSecretsName = "secrets-{{ .Chart.Version }}-{{ .Values.kube.secrets_generation_counter }}"
+
+func makeSecretVar(name string, generated bool, modifiers ...helm.NodeModifier) helm.Node {
+	secretKeyRef := helm.NewMapping("key", util.ConvertNameToKey(name))
+	if generated {
+		secretKeyRef.Add("name", generatedSecretsName)
+	} else {
+		secretKeyRef.Add("name", userSecretsName)
+	}
+
+	envVar := helm.NewMapping("name", name, "valueFrom", helm.NewMapping("secretKeyRef", secretKeyRef))
+	envVar.Set(modifiers...)
+	return envVar
+}
+
+// getNonClaimVolumes returns the list of pod volumes that are _not_ bound with volume claims
+func getNonClaimVolumes(role *model.Role, createHelmChart bool) helm.Node {
+	var mounts []helm.Node
+	for _, volume := range role.Run.Volumes {
+		switch volume.Type {
+		case model.VolumeTypeHost:
+			hostPathInfo := helm.NewMapping("path", volume.Path)
+			if createHelmChart {
+				hostPathInfo.Add("type", "Directory", helm.Block(fmt.Sprintf("if (%s)", minKubeVersion(1, 8))))
+			}
+			volumeEntry := helm.NewMapping("name", volume.Tag, "hostPath", hostPathInfo)
+			if createHelmChart {
+				volumeEntry.Set(helm.Block("if .Values.kube.hostpath_available"))
+			}
+			mounts = append(mounts, volumeEntry)
+
+		case model.VolumeTypeEmptyDir:
+			var emptyMap = map[interface{}]interface{}{}
+			volumeEntry := helm.NewMapping("name", volume.Tag, "emptyDir", emptyMap)
+			mounts = append(mounts, volumeEntry)
+		}
+	}
+	if len(mounts) == 0 {
+		return nil
+	}
+	return helm.NewNode(mounts)
+}
+
+func getEnvVars(role *model.Role, settings ExportSettings) (helm.Node, error) {
+	configs, err := role.GetVariablesForRole()
+	if err != nil {
+		return nil, err
+	}
+
+	return getEnvVarsFromConfigs(configs, settings)
+}
+
+func getEnvVarsFromConfigs(configs model.ConfigurationVariableSlice, settings ExportSettings) (helm.Node, error) {
+	sizingCountRegexp := regexp.MustCompile("^KUBE_SIZING_([A-Z][A-Z_]*)_COUNT$")
+	sizingPortsRegexp := regexp.MustCompile("^KUBE_SIZING_([A-Z][A-Z_]*)_PORTS_([A-Z][A-Z_]*)_(MIN|MAX)$")
+
+	var env []helm.Node
+	for _, config := range configs {
+		// KUBE_SIZING_role_COUNT
+		match := sizingCountRegexp.FindStringSubmatch(config.Name)
+		if match != nil {
+			roleName := strings.Replace(strings.ToLower(match[1]), "_", "-", -1)
+			role := settings.RoleManifest.LookupRole(roleName)
+			if role == nil {
+				return nil, fmt.Errorf("Role %s for %s not found", roleName, config.Name)
+			}
+			if config.Secret {
+				return nil, fmt.Errorf("%s must not be a secret variable", config.Name)
+			}
+			if settings.CreateHelmChart {
+				value := fmt.Sprintf("{{ .Values.sizing.%s.count | quote }}", makeVarName(roleName))
+				envVar := helm.NewMapping("name", config.Name, "value", value)
+				env = append(env, envVar)
+			} else {
+				envVar := helm.NewMapping("name", config.Name, "value", strconv.Itoa(role.Run.Scaling.Min))
+				env = append(env, envVar)
+			}
+			continue
+		}
+
+		// KUBE_SIZING_role_PORTS_port_MIN/MAX
+		match = sizingPortsRegexp.FindStringSubmatch(config.Name)
+		if match != nil {
+			roleName := strings.Replace(strings.ToLower(match[1]), "_", "-", -1)
+			role := settings.RoleManifest.LookupRole(roleName)
+			if role == nil {
+				return nil, fmt.Errorf("Role %s for %s not found", roleName, config.Name)
+			}
+			if config.Secret {
+				return nil, fmt.Errorf("%s must not be a secret variable", config.Name)
+			}
+
+			portName := strings.Replace(strings.ToLower(match[2]), "_", "-", -1)
+			var port *model.RoleRunExposedPort
+			for _, exposedPort := range role.Run.ExposedPorts {
+				if (exposedPort.PortIsConfigurable || exposedPort.CountIsConfigurable) && exposedPort.Name == portName {
+					port = exposedPort
+					break
+				}
+			}
+			if port == nil {
+				return nil, fmt.Errorf("Role %s doesn't have a user configurable port %s", roleName, portName)
+			}
+
+			var value string
+			if match[3] == "MIN" {
+				value = strconv.Itoa(port.InternalPort)
+			} else {
+				if settings.CreateHelmChart {
+					value = fmt.Sprintf("{{ add %d .Values.sizing.%s.ports.%s.count -1 | quote }}",
+						port.InternalPort, makeVarName(roleName), makeVarName(portName))
+				} else {
+					value = strconv.Itoa(port.InternalPort + port.Count - 1)
+				}
+			}
+			envVar := helm.NewMapping("name", config.Name, "value", value)
+			env = append(env, envVar)
+			continue
+		}
+
+		if config.Name == "KUBE_SECRETS_GENERATION_COUNTER" {
+			value := "1"
+			if settings.CreateHelmChart {
+				value = "{{ .Values.kube.secrets_generation_counter | quote }}"
+			}
+			env = append(env, helm.NewMapping("name", config.Name, "value", value))
+			continue
+		}
+
+		if config.Name == "KUBE_SECRETS_GENERATION_NAME" {
+			value := "secrets-1"
+			if settings.CreateHelmChart {
+				value = generatedSecretsName
+			}
+			env = append(env, helm.NewMapping("name", config.Name, "value", value))
+			continue
+		}
+
+		if config.Secret {
+			if !settings.CreateHelmChart {
+				env = append(env, makeSecretVar(config.Name, false))
+			} else {
+				if config.Immutable && config.Generator != nil {
+					// Users cannot override immutable secrets that are generated
+					env = append(env, makeSecretVar(config.Name, true))
+				} else if config.Generator == nil {
+					env = append(env, makeSecretVar(config.Name, false))
+				} else {
+					// Generated secrets can be overridden by the user (unless immutable)
+					block := helm.Block(fmt.Sprintf("if not .Values.secrets.%s", config.Name))
+					env = append(env, makeSecretVar(config.Name, true, block))
+
+					block = helm.Block(fmt.Sprintf("if .Values.secrets.%s", config.Name))
+					env = append(env, makeSecretVar(config.Name, false, block))
+				}
+			}
+			continue
+		}
+
+		var stringifiedValue string
+		if settings.CreateHelmChart && config.Type == model.CVTypeUser {
+			required := ""
+			if config.Required {
+				required = fmt.Sprintf(`required "%s configuration missing" `, config.Name)
+			}
+			stringifiedValue = fmt.Sprintf("{{ %s.Values.env.%s | quote }}", required, config.Name)
+		} else {
+			var ok bool
+			ok, stringifiedValue = config.Value(settings.Defaults)
+			if !ok {
+				// Ignore config vars that don't have a default value
+				continue
+			}
+		}
+		env = append(env, helm.NewMapping("name", config.Name, "value", stringifiedValue))
+	}
+
+	fieldRef := helm.NewMapping("fieldPath", "metadata.namespace")
+
+	envVar := helm.NewMapping("name", "KUBERNETES_NAMESPACE")
+	envVar.Add("valueFrom", helm.NewMapping("fieldRef", fieldRef))
+
+	env = append(env, envVar)
+
+	sort.Slice(env[:], func(i, j int) bool {
+		return env[i].Get("name").String() < env[j].Get("name").String()
+	})
+	return helm.NewNode(env), nil
+}
+
+func getSecurityContext(role *model.Role, createHelmChart bool) helm.Node {
+	var hasAll string
+	var notAll string
+	var config string
+	if createHelmChart {
+		config = fmt.Sprintf(".Values.sizing.%s.capabilities", makeVarName(role.Name))
+		hasAll = fmt.Sprintf(`if has "ALL" %s`, config)
+		notAll = fmt.Sprintf(`if not (has "ALL" %s)`, config)
+	}
+
+	var capabilities []string
+	for _, cap := range role.Run.Capabilities {
+		if cap == "ALL" {
+			return helm.NewMapping("privileged", true)
+		}
+		capabilities = append(capabilities, cap)
+	}
+	if createHelmChart {
+		// This code handles manifest modes `caplist` and `nil` (empty caplist).
+		//
+		// Conditional capabilities, fixed set, and ...
+		caplist := helm.NewList()
+		for _, cap := range capabilities {
+			// Never run when the manifest caplist is empty
+			caplist.Add(cap)
+		}
+		// ... and range over operator-specified dynamic set.
+		caplist.Add(helm.NewNode("{{ . | upper }}", helm.Block(fmt.Sprintf("range %s", config))))
+		cla := helm.NewMapping("add", caplist)
+		cla.Set(helm.Block(notAll))
+
+		// Complete the context, with conditional privileged mode
+		sc := helm.NewMapping()
+		sc.Add("privileged", helm.NewNode(true, helm.Block(hasAll)))
+		sc.Add("capabilities", cla)
+		return sc
+	}
+	if len(capabilities) == 0 {
+		return nil
+	}
+	return helm.NewMapping("capabilities", helm.NewMapping("add", helm.NewNode(capabilities)))
+}
+
+func getContainerLivenessProbe(role *model.Role) (helm.Node, error) {
+	if role.Run == nil {
+		return nil, nil
+	}
+
+	if role.Run.HealthCheck != nil && role.Run.HealthCheck.Liveness != nil {
+		probe, complete, err := configureContainerProbe(role, "liveness", role.Run.HealthCheck.Liveness)
+
+		if probe.Get("initialDelaySeconds").String() == "0" {
+			probe.Add("initialDelaySeconds", defaultInitialDelaySeconds)
+		}
+		if complete || err != nil {
+			return probe, err
+		}
+	}
+
+	// No custom probes; we don't have a default one either.
+	return nil, nil
+}
+
+func getContainerReadinessProbe(role *model.Role) (helm.Node, error) {
+	if role.Run == nil {
+		return nil, nil
+	}
+
+	var probe *helm.Mapping
+	if role.Run.HealthCheck != nil && role.Run.HealthCheck.Readiness != nil {
+		var complete bool
+		var err error
+		probe, complete, err = configureContainerProbe(role, "readiness", role.Run.HealthCheck.Readiness)
+		if complete || err != nil {
+			return probe, err
+		}
+	}
+	if role.Type != model.RoleTypeBosh {
+		return nil, nil
+	}
+
+	var readinessPort *model.RoleRunExposedPort
+	for _, port := range role.Run.ExposedPorts {
+		if port.Protocol == "TCP" {
+			readinessPort = port
+			break
+		}
+	}
+	if readinessPort == nil {
+		return nil, nil
+	}
+
+	if probe == nil {
+		probe = helm.NewMapping()
+	}
+	probe.Add("tcpSocket", helm.NewMapping("port", readinessPort.InternalPort))
+	return probe.Sort(), nil
+}
+
+func configureContainerProbe(role *model.Role, probeName string, roleProbe *model.HealthProbe) (*helm.Mapping, bool, error) {
+	// InitialDelaySeconds -
+	// TimeoutSeconds      - 1, min 1
+	// PeriodSeconds       - 10, min 1 (interval between probes)
+	// SuccessThreshold    - 1, min 1 (must be 1 for liveness probe)
+	// FailureThreshold    - 3, min 1
+
+	probe := helm.NewMapping()
+	probe.Add("initialDelaySeconds", roleProbe.InitialDelay)
+	probe.Add("timeoutSeconds", roleProbe.Timeout)
+	probe.Add("periodSeconds", roleProbe.Period)
+	probe.Add("successThreshold", roleProbe.SuccessThreshold)
+	probe.Add("failureThreshold", roleProbe.FailureThreshold)
+
+	if roleProbe.URL != "" {
+		urlProbe, err := getContainerURLProbe(role, probeName, roleProbe)
+		if err == nil {
+			probe.Merge(urlProbe.(*helm.Mapping))
+		}
+		return probe.Sort(), true, err
+	}
+	if roleProbe.Port != 0 {
+		probe.Add("tcpSocket", helm.NewMapping("port", roleProbe.Port))
+		return probe.Sort(), true, nil
+	}
+	if len(roleProbe.Command) > 0 {
+		probe.Add("exec", helm.NewMapping("command", helm.NewNode(roleProbe.Command)))
+		return probe.Sort(), true, nil
+	}
+
+	// Configured, but not a custom action.
+	return probe.Sort(), false, nil
+}
+
+func getContainerURLProbe(role *model.Role, probeName string, roleProbe *model.HealthProbe) (helm.Node, error) {
+	probeURL, err := url.Parse(roleProbe.URL)
+	if err != nil {
+		return nil, fmt.Errorf("Invalid %s URL health check for %s: %s", probeName, role.Name, err)
+	}
+
+	var port int
+	scheme := strings.ToUpper(probeURL.Scheme)
+
+	switch scheme {
+	case "HTTP":
+		port = 80
+	case "HTTPS":
+		port = 443
+	default:
+		return nil, fmt.Errorf("Health check for %s has unsupported URI scheme \"%s\"", role.Name, probeURL.Scheme)
+	}
+
+	host := probeURL.Host
+	// url.URL will have a `Host` of `example.com:8080`, but kubernetes takes a separate `Port` field
+	if colonIndex := strings.LastIndex(host, ":"); colonIndex != -1 {
+		port, err = strconv.Atoi(host[colonIndex+1:])
+		if err != nil {
+			return nil, fmt.Errorf("Failed to get URL port for health check for %s: invalid host \"%s\"", role.Name, probeURL.Host)
+		}
+		host = host[:colonIndex]
+	}
+
+	httpGet := helm.NewMapping("scheme", scheme, "port", port)
+	// Set the host address, unless it's the special case to use the pod IP instead
+	if host != "container-ip" {
+		httpGet.Add("host", host)
+	}
+
+	var headers []helm.Node
+	if probeURL.User != nil {
+		headers = append(headers, helm.NewMapping(
+			"name", "Authorization",
+			"value", base64.StdEncoding.EncodeToString([]byte(probeURL.User.String())),
+		))
+	}
+	for key, value := range roleProbe.Headers {
+		headers = append(headers, helm.NewMapping(
+			"name", http.CanonicalHeaderKey(key),
+			"value", value,
+		))
+	}
+	if len(headers) > 0 {
+		httpGet.Add("httpHeaders", helm.NewNode(headers))
+	}
+
+	path := probeURL.Path
+	if probeURL.RawQuery != "" {
+		path += "?" + probeURL.RawQuery
+	}
+	// probeURL.Fragment should not be sent to the server, so we ignore it here
+	httpGet.Add("path", path)
+	httpGet.Sort()
+
+	return helm.NewMapping("httpGet", httpGet), nil
 }