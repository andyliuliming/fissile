include version.mk

BRANCH:=$(shell git rev-parse --abbrev-ref HEAD)
COMMIT:=$(shell git describe --tags --long | sed -r 's/[0-9.]+-([0-9]+)-(g[a-f0-9]+)/$(VERSION)+\1.\2/')
ARCH:=$(shell go env GOOS).$(shell go env GOARCH)
APP_VERSION=$(COMMIT).$(BRANCH)

PKGSDIRS=$(shell go list -f '{{.Dir}}' ./... | sed /templates/d)

print_status = @printf "\033[32;01m==> $(1)\033[0m\n"

.PHONY: all clean format lint vet bindata build test docker-deps
all: clean format lint vet bindata build test docker-deps

clean:
	$(call print_status, Cleaning)
	rm -rf build/
	rm -f ./fissile
	rm -f ./scripts/compilation/compilation.go
	rm -f ./scripts/dockerfiles/dockerfiles.go
	rm -f ./scripts/templates/transformations.go

format:
	$(call print_status, Checking format)
	export GOPATH=$(shell godep path):$(GOPATH) && \
		test 0 -eq `goimports -d -e . | tee /dev/fd/2 | wc -l`

lint:
	$(call print_status, Linting)
	test 0 -eq `echo $(PKGSDIRS) | tr ' ' '\n' | xargs -I '{p}' -n1 golint {p} | tee /dev/fd/2 | wc -l`

vet:
	$(call print_status, Vetting)
	go vet ./...

bindata:
	$(call print_status, Generating .go resource files)
	go-bindata -pkg=compilation -o=./scripts/compilation/compilation.go ./scripts/compilation/*.sh && \
	go-bindata -pkg=dockerfiles -o=./scripts/dockerfiles/dockerfiles.go ./scripts/dockerfiles/Dockerfile-* ./scripts/dockerfiles/monitrc.erb ./scripts/dockerfiles/*.sh ./scripts/dockerfiles/rsyslog_conf.tgz && \
	go-bindata -pkg=templates -o=./scripts/templates/transformations.go ./scripts/templates/*.yml

build: bindata
	$(call print_status, Building)
	export GOPATH=$(shell godep path):$(GOPATH) && \
		go build -ldflags="-X main.version=$(APP_VERSION)"


dist: build
	$(call print_status, Disting)
	tar czf fissile-$(APP_VERSION)-$(ARCH).tgz fissile

docker-deps:
	$(call print_status, Installing Docker Image Dependencies)
	docker pull ubuntu:14.04

tools:
	$(call print_status, Installing Tools)
	go get -u golang.org/x/tools/cmd/vet
	go get -u golang.org/x/tools/cmd/goimports
	go get -u github.com/golang/lint/golint
	go get -u github.com/AlekSi/gocov-xml
	go get -u github.com/jteeuwen/go-bindata/...
	go get -u github.com/tools/godep

# If this fails, try running 'make bindata' and rerun 'make test'
test:
<<<<<<< HEAD
	$(call print_status, Testing)
	export GOPATH=$(shell godep path):$(GOPATH) &&\
		go test -cover ./...
=======
	@echo "$(OK_COLOR)==> Testing$(NO_COLOR)"
	# Remove exited test containers
	docker ps -a --filter=status=exited | awk '/fissile-test-/ {print $$1}' | xargs --no-run-if-empty docker rm
	export GOPATH=$(shell godep path):$(shell echo $$GOPATH) &&\
	gocov test ./... | gocov-xml > coverage.xml
	@echo "$(NO_COLOR)\c"
>>>>>>> e34a414c
<|MERGE_RESOLUTION|>--- conflicted
+++ resolved
@@ -64,15 +64,8 @@
 
 # If this fails, try running 'make bindata' and rerun 'make test'
 test:
-<<<<<<< HEAD
 	$(call print_status, Testing)
-	export GOPATH=$(shell godep path):$(GOPATH) &&\
-		go test -cover ./...
-=======
-	@echo "$(OK_COLOR)==> Testing$(NO_COLOR)"
 	# Remove exited test containers
 	docker ps -a --filter=status=exited | awk '/fissile-test-/ {print $$1}' | xargs --no-run-if-empty docker rm
-	export GOPATH=$(shell godep path):$(shell echo $$GOPATH) &&\
-	gocov test ./... | gocov-xml > coverage.xml
-	@echo "$(NO_COLOR)\c"
->>>>>>> e34a414c
+	export GOPATH=$(shell godep path):$(GOPATH) &&\
+		go test -cover ./...